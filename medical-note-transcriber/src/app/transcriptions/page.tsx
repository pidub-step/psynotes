--- conflicted
+++ resolved
@@ -4,32 +4,20 @@
 import Link from 'next/link';
 import { supabase } from '@/lib/supabase';
 import { Trash2, Play, Pause } from 'lucide-react';
-<<<<<<< HEAD
 import { useTranscriptions, getFileUrl, deleteTranscription as deleteTranscriptionApi } from '@/lib/hooks';
 import { TranscriptionSkeleton } from '@/components/TranscriptionSkeleton';
-=======
->>>>>>> 5053448e
 
 interface AudioPlayerProps {
   url: string;
   onEnded: () => void;
 }
 
-<<<<<<< HEAD
-=======
-interface AudioPlayerProps {
-  url: string;
-  onEnded: () => void;
-}
-
->>>>>>> 5053448e
 const AudioPlayer: React.FC<AudioPlayerProps> = ({ url, onEnded }) => {
   const audioRef = useRef<HTMLAudioElement | null>(null);
   const [isPlaying, setIsPlaying] = useState(true); // Start playing by default
   const [currentTime, setCurrentTime] = useState(0);
   const [duration, setDuration] = useState(0);
-<<<<<<< HEAD
-=======
+
   
   useEffect(() => {
     const audio = new Audio(url);
@@ -120,7 +108,7 @@
   const [deletingId, setDeletingId] = useState<number | null>(null);
   const [playingFileId, setPlayingFileId] = useState<string | null>(null);
   const [audioUrl, setAudioUrl] = useState<string | null>(null);
->>>>>>> 5053448e
+
   
   useEffect(() => {
     const audio = new Audio(url);
@@ -290,43 +278,39 @@
     setAudioUrl(null);
   };
   
-<<<<<<< HEAD
-  // Handle transcription deletion
-  const handleDeleteTranscription = async (id: number, fileId: string) => {
-=======
-  const deleteTranscription = async (id: number, fileId: string) => {
->>>>>>> 5053448e
-    if (!confirm('Are you sure you want to delete this transcription? This action cannot be undone.')) {
-      return;
-    }
-    
-    try {
-      setDeletingId(id);
-      
-      // Optimistically update UI
-      mutate(
-        transcriptions.filter(item => item.id !== id),
-        false // Don't revalidate yet
-      );
-      
-      await deleteTranscriptionApi(id, fileId);
-      
-      // Revalidate after successful deletion
-      mutate();
-      
-    } catch (err) {
-      console.error('Error deleting transcription:', err);
-      setError(
-        err instanceof Error 
-          ? err.message 
-          : 'Failed to delete transcription. Please try again later.'
-      );
-      // Revalidate to restore correct state
-      mutate();
-    } finally {
-      setDeletingId(null);
-    }
-  };
+// Handle transcription deletion
+const handleDeleteTranscription = async (id: number, fileId: string) => {
+  if (!confirm('Are you sure you want to delete this transcription? This action cannot be undone.')) {
+    return;
+  }
+  
+  try {
+    setDeletingId(id);
+    
+    // Optimistically update UI
+    mutate(
+      transcriptions.filter(item => item.id !== id),
+      false // Don't revalidate yet
+    );
+    
+    await deleteTranscriptionApi(id, fileId);
+    
+    // Revalidate after successful deletion
+    mutate();
+    
+  } catch (err) {
+    console.error('Error deleting transcription:', err);
+    setError(
+      err instanceof Error 
+        ? err.message 
+        : 'Failed to delete transcription. Please try again later.'
+    );
+    // Revalidate to restore correct state
+    mutate();
+  } finally {
+    setDeletingId(null);
+  }
+};
   
   return (
     <div className="flex min-h-screen flex-col items-center p-6 pt-16 lg:pt-6">
@@ -408,22 +392,18 @@
                   )}
                   
                   <div className="flex gap-2">
-                    <button
-<<<<<<< HEAD
-                      onClick={() => handleDeleteTranscription(transcription.id, transcription.file_id)}
-=======
-                      onClick={() => deleteTranscription(transcription.id, transcription.file_id)}
->>>>>>> 5053448e
-                      disabled={deletingId === transcription.id}
-                      className={`px-3 py-1 rounded-md text-sm flex items-center gap-1 ${
-                        deletingId === transcription.id
-                          ? 'bg-red-100 text-red-400 cursor-not-allowed'
-                          : 'bg-red-100 text-red-600 hover:bg-red-200 transition-colors'
-                      }`}
-                    >
-                      <Trash2 size={14} />
-                      {deletingId === transcription.id ? 'Deleting...' : 'Delete'}
-                    </button>
+                   <button
+  onClick={() => handleDeleteTranscription(transcription.id, transcription.file_id)}
+  disabled={deletingId === transcription.id}
+  className={`px-3 py-1 rounded-md text-sm flex items-center gap-1 ${
+    deletingId === transcription.id
+      ? 'bg-red-100 text-red-400 cursor-not-allowed'
+      : 'bg-red-100 text-red-600 hover:bg-red-200 transition-colors'
+  }`}
+>
+  <Trash2 size={14} />
+  {deletingId === transcription.id ? 'Deleting...' : 'Delete'}
+</button>
                   </div>
                 </div>
               </div>
